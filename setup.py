--- conflicted
+++ resolved
@@ -17,11 +17,7 @@
       ]},
       include_package_data=True,
       python_requires='>=3.5',
-<<<<<<< HEAD
-      install_requires=['pyyaml', 'gitpython', 'numpy', 'pandas', 'yamlmd', 'jsonschema', 'requests', 'humanize', 'unicode-slugify', 'natsort'],
-=======
-      install_requires=['pyyaml', 'gitpython', 'numpy', 'pandas', 'yamlmd', 'jsonschema', 'requests', 'humanize', 'unicode-slugify', 'sdmx1', 'frictionless', 'csvw', 'mammoth', 'pyquery', 'pyjstat', 'Jinja2'],
->>>>>>> f68e9c39
+      install_requires=['pyyaml', 'gitpython', 'numpy', 'pandas', 'yamlmd', 'jsonschema', 'requests', 'humanize', 'unicode-slugify', 'sdmx1', 'frictionless', 'csvw', 'mammoth', 'pyquery', 'pyjstat', 'Jinja2', 'natsort'],
       dependency_links=[
         "git+ssh://git@github.com/dougmet/yamlmd.git@0.1.7",
     ])