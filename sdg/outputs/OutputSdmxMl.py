--- conflicted
+++ resolved
@@ -30,11 +30,8 @@
 
     def __init__(self, inputs, schema, output_folder='_site', translations=None,
                  indicator_options=None, dsd='https://registry.sdmx.org/ws/public/sdmxapi/rest/datastructure/IAEG-SDGs/SDG/latest/?format=sdmx-2.1&detail=full&references=children',
-<<<<<<< HEAD
                  default_values=None, header_id=None, sender_id=None, structure_specific=False):
-=======
-                 default_values=None, header_id=None, sender_id=None, concept_map=None):
->>>>>>> 0ead37e5
+
         """Constructor for OutputSdmxMl.
 
         This output assumes the following:
