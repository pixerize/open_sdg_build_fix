from .OutputBase import OutputBase
from .OutputOpenSdg import OutputOpenSdg
from .OutputGeoJson import OutputGeoJson
<<<<<<< HEAD
from .OutputDataPackage import OutputDataPackage
from .OutputCsvw import OutputCsvw
=======
from .OutputSdmxMl import OutputSdmxMl
>>>>>>> c138e602
<|MERGE_RESOLUTION|>--- conflicted
+++ resolved
@@ -1,9 +1,6 @@
 from .OutputBase import OutputBase
 from .OutputOpenSdg import OutputOpenSdg
 from .OutputGeoJson import OutputGeoJson
-<<<<<<< HEAD
 from .OutputDataPackage import OutputDataPackage
 from .OutputCsvw import OutputCsvw
-=======
-from .OutputSdmxMl import OutputSdmxMl
->>>>>>> c138e602
+from .OutputSdmxMl import OutputSdmxMl