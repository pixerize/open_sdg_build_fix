import os
import sdg
import pandas as pd
from slugify import slugify

class OutputDocumentationService:
    """HTML generation to document outputs built with this library.

    Note that this is meant to document particular builds, not the library in
    general. The idea is that each time this library is used to build/convert
    some SDG-related data, this class can be used to generate human-friendly
    HTML pages documenting the specifics of the build (such as endpoint URLs).
    """


    def __init__(self, outputs, folder='_site', branding='Build docs',
                 languages=None, intro='', translations=None, indicator_url=None,
<<<<<<< HEAD
                 subfolder=None, baseurl='', extra_disaggregations=None):
=======
                 subfolder=None, baseurl='', translate_disaggregations=False):
>>>>>>> 46617656
        """Constructor for the OutputDocumentationService class.

        Parameters
        ----------
        outputs : list
            Required list of objects inheriting from OutputBase. Each output
            will receive its own documentation page (or pages).
        folder : string
            Optional folder in which to create the documentation pages. Defaults
            to the "_site" folder.
        subfolder : string
            Optional subfolder (beneath the "folder" parameter) in which to
            create the documentation pages.
        branding : string
            Optional title/heading to use on all documentation pages. Defaults
            to "Build docs".
        languages : list
            Optional list of language codes. If more than one language is
            provided, any languages beyond the first will display as translations
            in additional columns. Defaults to ['en'].
        intro : string
            Optionl chunk of text to display at the top of the front page.
        translations : list
            Optional list of objects inheriting from TranslationInputBase. If
            provided these will be used to translate the output.
        indicator_url : string
            Optional URL pattern to use for linking to indicators. If provided,
            the "[id]" will be replaced with the indicator id (dash-delimited).
            For example, "https://example.com/[id].html" will be replaced with
            "https://example.com/4-1-1.html".
        baseurl : string
            An optional path that all absolute URLs in the data repository start with.
<<<<<<< HEAD
        extra_disaggregations : list
            An optional list of columns to include in the disaggregation report,
            which would otherwise not be included. Common options are units of
            measurement and series.
=======
        translate_disaggregations : boolean
            Whether or not to include translation columns in the
            disaggregation report.
>>>>>>> 46617656
        """
        self.outputs = outputs
        self.folder = self.fix_folder(folder, subfolder)
        self.branding = branding
        self.intro = intro
        self.indicator_url = indicator_url
        self.data_baseurl = self.get_data_baseurl(baseurl)
        self.docs_baseurl = self.get_docs_baseurl(baseurl, subfolder)
        self.slugs = []
        self.languages = ['en'] if languages is None else languages
        if translations is not None:
            self.translation_helper = sdg.translations.TranslationHelper(translations)
        else:
            self.translation_helper = None
        self.disaggregation_report_service = sdg.DisaggregationReportService(
            self.outputs,
            languages = self.languages if translate_disaggregations else [],
            translation_helper = self.translation_helper,
            indicator_url = self.indicator_url,
            extra_disaggregations = extra_disaggregations,
        )


    def fix_folder(self, folder, subfolder):
        fixed = '_site'
        if folder is not None:
            fixed = folder
        if subfolder is not None and subfolder != '':
            fixed = os.path.join(fixed, subfolder)
        return fixed


    def get_data_baseurl(self, baseurl):
        fixed = ''
        if baseurl is None or baseurl == '':
            # All links will be relative.
            return ''
        fixed = baseurl
        # Make sure the baseurl starts and ends with a slash.
        if not fixed.startswith('/'):
            fixed = '/' + fixed
        if not fixed.endswith('/'):
            fixed = fixed + '/'
        return fixed


    def get_docs_baseurl(self, baseurl, subfolder):
        fixed = ''
        if baseurl is None or baseurl == '':
            # All links will be relative.
            return ''
        fixed = baseurl
        # Make sure the baseurl starts and ends with a slash.
        if not fixed.startswith('/'):
            fixed = '/' + fixed
        if not fixed.endswith('/'):
            fixed = fixed + '/'
        if subfolder is not None and subfolder != '':
            fixed = fixed + subfolder
        if not fixed.endswith('/'):
            fixed = fixed + '/'
        return fixed


    def generate_documentation(self):
        """Generate the HTML pages for documentation of all of the outputs."""
        pages = []
        for output in self.outputs:
            title = output.get_documentation_title()
            pages.append({
                'title': title,
                'filename': self.create_filename(title),
                'content': output.get_documentation_content(self.languages, self.data_baseurl),
                'description': output.get_documentation_description()
            })
            extras = output.get_documentation_extras()
            pages.extend(extras)

        os.makedirs(self.folder, exist_ok=True)

        for page in pages:
            self.write_documentation(page)

        self.write_index(pages)
        self.write_disaggregation_report()


    def create_filename(self, title):
        """Convert a title into a unique filename.

        Parameters
        ----------
        title : string
            A title representing the output

        Returns
        -------
        string
            The title converted into a unique *.html filename
        """
        slug = slugify(title)
        if slug in self.slugs:
            slug = slug + '_'
        if len(slug) > 100:
            slug = slug[0:100]
        self.slugs.append(slug)
        return slug + '.html'


    def write_documentation(self, page):
        """Write a documentation page.

        Parameters
        ----------
        page : dict
            A dict containing "title", "filename", and "content"
        """
        html = self.get_html(page['title'], page['content'])
        self.write_page(page['filename'], html)


    def write_index(self, pages):
        """Write the index page.

        Parameters
        ----------
        pages : list
            A list of dicts containing "title", "filename", and "content"
        """
        html = '<p>' + self.intro + '</p>'

        row_start = '<div class="row">'
        row_end = '</div>'

        # Add all of the output pages.
        card_number = 0
        for page in pages:
            if card_number % 3 == 0:
                html += row_start
            html += self.get_index_card_template().format(
                title=page['title'],
                description=page['description'],
                destination=page['filename'],
                call_to_action='See examples'
            )
            card_number += 1
            if card_number % 3 == 0:
                html += row_end

        # Add the disaggregation report.
        if card_number % 3 == 0:
            html += row_start
        html += self.get_index_card_template().format(
            title='Disaggregation report',
            description='These tables show information about all the disaggregations used in the data.',
            destination='disaggregations.html',
            call_to_action='See report'
        )
        card_number += 1
        if card_number % 3 == 0:
            html += row_end

        if card_number % 3 != 0:
            html += row_end

        page_html = self.get_html('Overview', html)
        self.write_page('index.html', page_html)


    def get_index_card_template(self):
        return """
        <div class="col-sm mt-4">
            <div class="card">
                <div class="card-body">
                    <h5 class="card-title">{title}</h5>
                    <p class="card-text">{description}</p>
                    <a href="{destination}" class="btn btn-primary">{call_to_action}</a>
                </div>
            </div>
        </div>
        """


    def write_disaggregation_report(self):
        service = self.disaggregation_report_service
        store = self.disaggregation_report_service.get_disaggregation_store()

        disaggregation_df = service.get_disaggregations_dataframe()
        disaggregation_table = self.html_from_dataframe(disaggregation_df)
        disaggregation_download = self.get_csv_download(disaggregation_df, 'disaggregation-report.csv')

        indicator_df = service.get_indicators_dataframe()
        indicator_table = self.html_from_dataframe(indicator_df)
        indicator_download = self.get_csv_download(indicator_df, 'disaggregation-by-indicator-report.csv')

        report_html = self.get_html('Disaggregation report', service.get_disaggregation_report_template().format(
            disaggregation_download=disaggregation_download,
            disaggregation_table=disaggregation_table,
            indicator_download=indicator_download,
            indicator_table=indicator_table
        ))
        self.write_page('disaggregations.html', report_html)

        for disaggregation in store:
            self.write_disaggregation_detail_page(store[disaggregation])
            for disaggregation_value in store[disaggregation]['values']:
                self.write_disaggregation_value_detail_page(store[disaggregation]['values'][disaggregation_value])


    def write_disaggregation_detail_page(self, info):
        service = self.disaggregation_report_service
        disaggregation = info['name']
        filename = info['filename']

        values_df = service.get_disaggregation_dataframe(info)
        values_download = self.get_csv_download(values_df, 'values--' + filename.replace('.html', '.csv'))
        values_table = self.html_from_dataframe(values_df)

        indicators_df = service.get_disaggregation_indicator_dataframe(info)
        indicators_download = self.get_csv_download(indicators_df, 'indicators--' + filename.replace('.html', '.csv'))
        indicators_table = self.html_from_dataframe(indicators_df)

        detail_html = self.get_html('Disaggregation: ' + disaggregation, service.get_disaggregation_detail_template().format(
            values_download=values_download,
            values_table=values_table,
            indicators_download=indicators_download,
            indicators_table=indicators_table
        ))
        self.write_page(filename, detail_html)


    def write_disaggregation_value_detail_page(self, info):
        service = self.disaggregation_report_service
        disaggregation = info['disaggregation']
        disaggregation_value = info['name']
        filename = info['filename']

        df = service.get_disaggregation_value_dataframe(info)
        download = self.get_csv_download(df, filename.replace('.html', '.csv'))
        table = self.html_from_dataframe(df)

        html = self.get_html(disaggregation + ': ' + disaggregation_value, service.get_disaggregation_value_detail_template().format(
            download=download,
            table=table
        ))
        self.write_page(filename, html)


    def get_csv_download(self, df, filename):
        csv_path = os.path.join(self.folder, filename)
        df = self.disaggregation_report_service.remove_links_from_dataframe(df)
        df.to_csv(csv_path, index=False)
        return self.get_download_button_template().format(filename=filename)


    def get_download_button_template(self):
        return """
        <div class="my-3">
            <a href="{filename}" class="btn btn-primary">Download CSV</a>
        </div>
        """


    def get_html(self, title, content):
        template = """
        <!DOCTYPE html>
        <html lang="en">
        <head>
            <meta charset="utf-8">
            <meta http-equiv="X-UA-Compatible" content="IE=edge">
            <meta name="viewport" content="width=device-width, initial-scale=1">

            <title>{branding} - {title}</title>

            <script defer src="https://use.fontawesome.com/releases/v5.0.2/js/all.js"></script>
            <link rel="stylesheet" href="https://stackpath.bootstrapcdn.com/bootstrap/4.4.1/css/bootstrap.min.css" integrity="sha384-Vkoo8x4CGsO3+Hhxv8T/Q5PaXtkKtu6ug5TOeNV6gBiFeWPGFN9MuhOf23Q9Ifjh" crossorigin="anonymous">
            <link rel="stylesheet" href="https://cdnjs.cloudflare.com/ajax/libs/jquery.tablesorter/2.31.3/css/theme.bootstrap_4.min.css" integrity="sha256-vFn0MM8utz2N3JoNzRxHXUtfCJLz5Pb9ygBY2exIaqg=" crossorigin="anonymous" />
            <style>
                .btn-primary {{
                    background-color: #1D70B8;
                    border-color: #1D70B8;
                }}
                a {{
                    color: #1D70B8;
                    text-decoration: underline;
                }}
            </style>
        </head>
        <body>
            <nav class="navbar navbar-expand-lg navbar-light bg-light">
                <div class="container">
                    <a class="navbar-brand" href="{baseurl}index.html">{branding}</a>
                </div>
            </nav>
            <main role="main">
                <div class="container">
                    <h1 style="margin:20px 0">{title}</h1>
                    <div>
                        {content}
                    </div>
                </div>
            </div>
            <script src="https://code.jquery.com/jquery-3.4.1.slim.min.js" integrity="sha384-J6qa4849blE2+poT4WnyKhv5vZF5SrPo0iEjwBvKU7imGFAV0wwj1yYfoRSJoZ+n" crossorigin="anonymous"></script>
            <script src="https://cdn.jsdelivr.net/npm/popper.js@1.16.0/dist/umd/popper.min.js" integrity="sha384-Q6E9RHvbIyZFJoft+2mJbHaEWldlvI9IOYy5n3zV9zzTtmI3UksdQRVvoxMfooAo" crossorigin="anonymous"></script>
            <script src="https://stackpath.bootstrapcdn.com/bootstrap/4.4.1/js/bootstrap.min.js" integrity="sha384-wfSDF2E50Y2D1uUdj0O3uMBJnjuUD4Ih7YwaYd1iqfktj0Uod8GCExl3Og8ifwB6" crossorigin="anonymous"></script>
            <script src="https://cdnjs.cloudflare.com/ajax/libs/jquery.tablesorter/2.31.3/js/jquery.tablesorter.min.js" integrity="sha256-dtGH1XcAyKopMui5x20KnPxuGuSx9Rs6piJB/4Oqu6I=" crossorigin="anonymous"></script>
            <script>$(".tablesorter").tablesorter({{
                theme: 'bootstrap'
            }});</script>
        </html>
        """
        return template.format(branding=self.branding, title=title, content=content, baseurl=self.docs_baseurl)


    def html_from_dataframe(self, df, escape=False, totals=True):
        """Generate an HTML table from a DataFrame.

        Paramters
        ---------
        df : DataFrame
            The dataframe itself.
        escape : boolean
            Whether or not to escape content. If the cells need to contain
            HTML, this should be False. Defaults to False.
        total : boolean
            Whether or not to display a "Total rows" count above the table.
            Defaults to True.
        """
        html = ''
        if totals:
            html = """
                <div class="total-rows">
                    Total rows: <span class="total">{}</span>
                </div>
                """.format(len(df))
        html += df.to_html(escape=escape, index=False, classes="table table-striped table-bordered tablesorter")
        return html


    def write_page(self, filename, html):
        """Write a page.

        Parameters
        ----------
        filename : string
            The path on disk to write the file to
        html : string
            The HTML to write to file
        """
        filepath = os.path.join(self.folder, filename)
        with open(filepath, 'w', encoding='utf-8') as file:
            file.write(html)<|MERGE_RESOLUTION|>--- conflicted
+++ resolved
@@ -15,11 +15,8 @@
 
     def __init__(self, outputs, folder='_site', branding='Build docs',
                  languages=None, intro='', translations=None, indicator_url=None,
-<<<<<<< HEAD
-                 subfolder=None, baseurl='', extra_disaggregations=None):
-=======
-                 subfolder=None, baseurl='', translate_disaggregations=False):
->>>>>>> 46617656
+                 subfolder=None, baseurl='', extra_disaggregations=None,
+                 translate_disaggregations=False):
         """Constructor for the OutputDocumentationService class.
 
         Parameters
@@ -52,16 +49,13 @@
             "https://example.com/4-1-1.html".
         baseurl : string
             An optional path that all absolute URLs in the data repository start with.
-<<<<<<< HEAD
         extra_disaggregations : list
             An optional list of columns to include in the disaggregation report,
             which would otherwise not be included. Common options are units of
             measurement and series.
-=======
         translate_disaggregations : boolean
             Whether or not to include translation columns in the
             disaggregation report.
->>>>>>> 46617656
         """
         self.outputs = outputs
         self.folder = self.fix_folder(folder, subfolder)
