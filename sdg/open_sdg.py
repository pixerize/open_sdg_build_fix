"""
Historically this library has mainly served to create builds for the Open SDG
platform. Consequently it has functions dedicated to this purpose. While in
theory the library is more general-purpose, it remains primarily used by the
Open SDG platform. So these helper functions are here to provide the
functionality of the following legacy functions that were specific to Open SDG:
* build_data
* check_all_csv
* check_all_meta
"""

import os
import inspect
import importlib
import sdg
import yaml


def open_sdg_config(config_file, defaults):
    """Look for a YAML config file with Open SDG options.

    Args:
        config_file: str. Path to the YAML config file.
        defaults: dict. Set of options to default to.

    Returns:
        Dict of options.
    """
    options = {}
    try:
        with open(config_file) as file:
            options = yaml.load(file, Loader=yaml.FullLoader)
    except FileNotFoundError:
        print('Config file not found, using defaults.')
        pass

    defaults.update(options)
    return defaults


def open_sdg_build(src_dir='', site_dir='_site', schema_file='_prose.yml',
                   schema=None, languages=None, translations=None, map_layers=None,
                   reporting_status_extra_fields=None, config='open_sdg_config.yml',
                   inputs=None, alter_data=None, alter_meta=None, indicator_options=None,
                   docs_branding='Build docs', docs_intro='', docs_indicator_url=None,
                   docs_subfolder=None, indicator_downloads=None, docs_baseurl='',
<<<<<<< HEAD
                   reporting_status_types=None):
=======
                   docs_extra_disaggregations=None, docs_translate_disaggregations=False):
>>>>>>> e9ae35c0
    """Read each input file and edge file and write out json.

    Args:
        Each argument is optional. The defaults above will be used if omitted.

        src_dir: str. Directory root for the project where data and meta data
            folders are
        site_dir: str. Directory to build the site to
        schema_file: str. Location of schema file relative to src_dir (@deprecated)
        schema: list. A list of SchemaInputBase descendants.
        languages: list. A list of language codes, for translated builds
        translations: list. A list of dicts describing instances of TranslationInputBase
        map_layers: list. A list of dicts describing geojson to process
        reporting_status_extra_fields: list. A list of extra fields to generate
          reporting stats for.
        reporting_status_types: list. A list of objects for reporting status types,
          each containing 'value' and 'label'.
        config: str. Path to a YAML config file that overrides other parameters
        inputs: list. A list of dicts describing instances of InputBase
        alter_data: function. A callback function that alters a data Dataframe
        alter_meta: function. A callback function that alters a metadata dictionary
        indicator_options: Dict. Options to pass into each indicator.
        docs_branding: string. A heading for all documentation pages
        docs_intro: string. An introduction for the documentation homepage
        docs_indicator_url: string. A pattern for indicator URLs on the site repo
        docs_subfolder: string. A subfolder in which to put the documentation pages
        docs_baseurl: string. A baseurl to put at the beginning of all absolute links
        indicator_downloads: list. A list of dicts describing calls to the
            write_downloads() method of IndicatorDownloadService
        docs_extra_disaggregations: list. An optional list of extra columns
            that would not otherwise be included in the disaggregation report
        docs_translate_disaggregations: boolean. Whether to provide translated columns
            in the disaggregation report

    Returns:
        Boolean status of file writes
    """
    if map_layers is None:
        map_layers = []
    if inputs is None:
        inputs = open_sdg_input_defaults()
    if translations is None:
        translations = open_sdg_translation_defaults()
    if schema is None:
        schema = open_sdg_schema_defaults(schema_file)
    if indicator_options is None:
        indicator_options = open_sdg_indicator_options_defaults()

    status = True

    # Build a dict of options for open_sdg_prep().
    defaults = {
        'src_dir': src_dir,
        'site_dir': site_dir,
        'schema_file': schema_file,
        'languages': languages,
        'translations': translations,
        'schema': schema,
        'map_layers': map_layers,
        'reporting_status_extra_fields': reporting_status_extra_fields,
        'reporting_status_types': reporting_status_types,
        'inputs': inputs,
        'docs_branding': docs_branding,
        'docs_intro': docs_intro,
        'docs_indicator_url': docs_indicator_url,
        'docs_subfolder': docs_subfolder,
        'docs_baseurl': docs_baseurl,
        'docs_translate_disaggregations': docs_translate_disaggregations,
        'indicator_options': indicator_options,
        'indicator_downloads': indicator_downloads,
        'docs_extra_disaggregations': docs_extra_disaggregations,
    }
    # Allow for a config file to update these.
    options = open_sdg_config(config, defaults)

    # Convert the translations and schemas.
    options['translations'] = open_sdg_translations_from_options(options)
    options['schema'] = open_sdg_schema_from_options(options)

    # Pass along our data/meta alterations.
    options['alter_data'] = alter_data
    options['alter_meta'] = alter_meta

    # Convert the indicator options.
    options['indicator_options'] = open_sdg_indicator_options_from_dict(options['indicator_options'])

    # Prepare the outputs.
    outputs = open_sdg_prep(options)

    for output in outputs:
        if options['languages']:
            # If languages were provide, perform a translated build.
            status = status & output.execute_per_language(options['languages'])
            # Also provide an untranslated build.
            status = status & output.execute('untranslated')
        else:
            # Otherwise perform an untranslated build.
            status = status & output.execute()

    # Output the documentation pages.
    documentation_service = sdg.OutputDocumentationService(outputs,
        folder=options['site_dir'],
        subfolder=options['docs_subfolder'],
        branding=options['docs_branding'],
        intro=options['docs_intro'],
        languages=options['languages'],
        translations=options['translations'],
        indicator_url=options['docs_indicator_url'],
        baseurl=options['docs_baseurl'],
        extra_disaggregations=options['docs_extra_disaggregations'],
        translate_disaggregations=options['docs_translate_disaggregations'],
    )
    documentation_service.generate_documentation()

    return status


def open_sdg_indicator_options_defaults():
    return {
        'non_disaggregation_columns': [
            'Year',
            'Units',
            'Series',
            'Value',
            'GeoCode',
            'Observation status',
            'Unit multiplier',
            'Unit measure'
        ]
    }


def open_sdg_indicator_options_from_dict(options):
    options_obj = sdg.IndicatorOptions()
    for column in options['non_disaggregation_columns']:
        options_obj.add_non_disaggregation_columns(column)
    return options_obj


def open_sdg_check(src_dir='', schema_file='_prose.yml', config='open_sdg_config.yml',
        inputs=None, alter_data=None, alter_meta=None, indicator_options=None, schema=None):
    """Run validation checks for all indicators.

    This checks both *.csv (data) and *.md (metadata) files.

    Args:
        Each argument is optional. The defaults above will be used if omitted.

        src_dir: str. Directory root for the project where data and meta data
            folders are
        schema_file: Location of schema file relative to src_dir (@deprecated)
        schema: list. List of SchemaInputBase descendants.
        config: str. Path to a YAML config file that overrides other parameters
        alter_data: function. A callback function that alters a data Dataframe
        alter_meta: function. A callback function that alters a metadata dictionary

    Returns:
        boolean: True if the check was successful, False if not.
    """
    if inputs is None:
        inputs = open_sdg_input_defaults()
    if schema is None:
        schema = open_sdg_schema_defaults(schema_file)
    if indicator_options is None:
        indicator_options = open_sdg_indicator_options_defaults()

    # Build a dict of options for open_sdg_prep().
    defaults = {
        'src_dir': src_dir,
        'site_dir': '_site',
        'schema_file': schema_file,
        'schema': schema,
        'map_layers': [],
        'inputs': inputs,
        'translations': [],
        'indicator_options': indicator_options,
        'indicator_downloads': None,
    }
    # Allow for a config file to update these.
    options = open_sdg_config(config, defaults)

    # Convert the translations.
    options['translations'] = open_sdg_translations_from_options(options)
    options['schema'] = open_sdg_schema_from_options(options)

    # Pass along our data/meta alterations.
    options['alter_data'] = alter_data
    options['alter_meta'] = alter_meta

    # Convert the indicator options.
    options['indicator_options'] = open_sdg_indicator_options_from_dict(options['indicator_options'])

    # Prepare and validate the output.
    outputs = open_sdg_prep(options)

    status = True
    for output in outputs:
        status = status & output.validate()

    return status


def open_sdg_prep(options):
    """Prepare Open SDG output for validation and builds.

    Args:
        options: Dict of options.

    Returns:
        List of the prepared OutputBase objects.
    """

    # Set defaults for the mutable parameters.
    if 'languages' in options and options['languages'] is None:
        options['languages'] = []

    # Combine the inputs into one list.
    inputs = [open_sdg_input_from_dict(input_dict, options) for input_dict in options['inputs']]

    # Do any data/metadata alterations.
    if callable(options['alter_data']):
        for input in inputs:
            input.add_data_alteration(options['alter_data'])
    if callable(options['alter_meta']):
        for input in inputs:
            input.add_meta_alteration(options['alter_meta'])

    # Use the specified metadata schema.
    schema = options['schema']

    # Indicate any extra fields for the reporting stats, if needed.
    reporting_status_extra_fields = []
    if 'reporting_status_extra_fields' in options:
        reporting_status_extra_fields = options['reporting_status_extra_fields']

    # Indicate the types for the reporting stats.
    reporting_status_types = []
    if 'reporting_status_types' in options and options['reporting_status_types'] is not None:
        reporting_status_types = options['reporting_status_types']

    # Create an "output" from these inputs/schema/translations, for Open SDG output.
    opensdg_output = sdg.outputs.OutputOpenSdg(
        inputs=inputs,
        schema=schema,
        output_folder=options['site_dir'],
        translations=options['translations'],
        reporting_status_extra_fields=reporting_status_extra_fields,
        reporting_status_types=reporting_status_types,
        indicator_options=options['indicator_options'],
        indicator_downloads=options['indicator_downloads'])

    outputs = [opensdg_output]

    # If there are any map layers, create some OutputGeoJson objects.
    for map_layer in options['map_layers']:
        geojson_kwargs = {
            'inputs': inputs,
            'schema': schema,
            'output_folder': options['site_dir'],
            'translations': options['translations'],
            'indicator_options': options['indicator_options'],
        }
        for key in map_layer:
            geojson_kwargs[key] = map_layer[key]
        # If the geojson_file parameter is not remote, make sure it uses src_dir.
        if not geojson_kwargs['geojson_file'].startswith('http'):
            geojson_file = os.path.join(options['src_dir'], geojson_kwargs['geojson_file'])
            geojson_kwargs['geojson_file'] = geojson_file
        # Create the output.
        outputs.append(sdg.outputs.OutputGeoJson(**geojson_kwargs))

    return outputs


def open_sdg_input_defaults():
    return [
        {
            'class': 'InputCsvData',
            'path_pattern': os.path.join('data', '*-*.csv')
        },
        {
            'class': 'InputYamlMdMeta',
            'path_pattern': os.path.join('meta', '*-*.md'),
            'git': True,
            'git_data_dir': 'data',
        }
    ]


def open_sdg_input_from_dict(params, options):
    if 'class' not in params:
        raise KeyError("Each 'input' must have a 'class'.")
    input_class = params['class']

    allowed = [
        'InputCkan',
        'InputCsvData',
        'InputCsvMeta',
        'InputSdmxJson',
        'InputSdmxMl_Structure',
        'InputSdmxMl_StructureSpecific',
        'InputYamlMdMeta',
        'InputSdmxMl_Multiple',
        'InputExcelMeta',
        'InputYamlMeta',
        'InputSdmxMeta',
    ]
    if input_class not in allowed:
        raise KeyError("Input class '%s' is not one of: %s." % (input_class, ', '.join(allowed)))

    # We no longer need the "class" param.
    del params['class']

    # For "path_pattern" we need to prepend our src_dir.
    if 'path_pattern' in params:
        params['path_pattern'] = os.path.join(options['src_dir'], params['path_pattern'])

    input_instance = None
    if input_class == 'InputCkan':
        input_instance = sdg.inputs.InputCkan(**params)
    elif input_class == 'InputCsvData':
        input_instance = sdg.inputs.InputCsvData(**params)
    elif input_class == 'InputCsvMeta':
        input_instance = sdg.inputs.InputCsvMeta(**params)
    elif input_class == 'InputSdmxJson':
        input_instance = sdg.inputs.InputSdmxJson(**params)
    elif input_class == 'InputSdmxMl_Structure':
        input_instance = sdg.inputs.InputSdmxMl_Structure(**params)
    elif input_class == 'InputSdmxMl_StructureSpecific':
        input_instance = sdg.inputs.InputSdmxMl_StructureSpecific(**params)
    elif input_class == 'InputYamlMdMeta':
        input_instance = sdg.inputs.InputYamlMdMeta(**params)
    elif input_class == 'InputSdmxMl_Multiple':
        input_instance = sdg.inputs.InputSdmxMl_Multiple(**params)
    elif input_class == 'InputExcelMeta':
        input_instance = sdg.inputs.InputExcelMeta(**params)
    elif input_class == 'InputYamlMeta':
        input_instance = sdg.inputs.InputYamlMeta(**params)
    elif input_class == 'InputSdmxMeta':
        input_instance = sdg.inputs.InputSdmxMeta(**params)

    return input_instance


def open_sdg_translation_defaults():
    return [
        {
            'class': 'TranslationInputSdgTranslations',
            'source': 'https://github.com/open-sdg/sdg-translations.git',
            'tag': 'master',
        },
        {
            'class': 'TranslationInputYaml',
            'source': 'translations',
        }
    ]


def open_sdg_translations_from_options(options):
    return [open_sdg_translation_from_dict(t_dict, options) for t_dict in options['translations']]


def open_sdg_translation_from_dict(params, options):

    if 'class' not in params:
        raise KeyError("Each 'translation' must have a 'class'.")
    translation_class = params['class']

    allowed = [
        'TranslationInputCsv',
        'TranslationInputSdgTranslations',
        'TranslationInputSdmx',
        'TranslationInputSdmxMsd',
        'TranslationInputYaml',
    ]
    if translation_class not in allowed:
        raise KeyError("Translation class '%s' is not one of: %s." % (translation_class, ', '.join(allowed)))

    # We no longer need the "class" param.
    del params['class']

    # For "source" in TranslationInputYaml/Csv we need to prepend our src_dir.
    if translation_class == 'TranslationInputCsv' or translation_class == 'TranslationInputYaml':
        if 'source' in params:
            params['source'] = os.path.join(options['src_dir'], params['source'])

    translation_instance = None
    if translation_class == 'TranslationInputCsv':
        translation_instance = sdg.translations.TranslationInputCsv(**params)
    elif translation_class == 'TranslationInputSdgTranslations':
        translation_instance = sdg.translations.TranslationInputSdgTranslations(**params)
    elif translation_class == 'TranslationInputSdmx':
        translation_instance = sdg.translations.TranslationInputSdmx(**params)
    elif translation_class == 'TranslationInputSdmxMsd':
        translation_instance = sdg.translations.TranslationInputSdmxMsd(**params)
    elif translation_class == 'TranslationInputYaml':
        translation_instance = sdg.translations.TranslationInputYaml(**params)

    return translation_instance


def open_sdg_schema_defaults(schema_file='_prose.yml'):
    return [
        {
            'class': 'SchemaInputOpenSdg',
            'schema_file': schema_file,
        }
    ]


def open_sdg_schema_from_options(options):
    schema = [open_sdg_schema_from_dict(s_dict, options) for s_dict in options['schema']]
    return sdg.schemas.SchemaInputMultiple(schema)


def open_sdg_schema_from_dict(params, options):

    if 'class' not in params:
        raise KeyError("Each 'schema' must have a 'class'.")
    schema_class = params['class']

    allowed = [
        'SchemaInputOpenSdg',
        'SchemaInputSdmxMsd',
    ]
    if schema_class not in allowed:
        raise KeyError("Schema class '%s' is not one of: %s." % (schema_class, ', '.join(allowed)))

    # We no longer need the "class" param.
    del params['class']

    # For "schema_path" we need to prepend our src_dir.
    if 'schema_path' in params and not params['schema_path'].startswith('http'):
        params['schema_path'] = os.path.join(options['src_dir'], params['schema_path'])

    schema_instance = None
    if schema_class == 'SchemaInputOpenSdg':
        schema_instance = sdg.schemas.SchemaInputOpenSdg(**params)
    elif schema_class == 'SchemaInputSdmxMsd':
        schema_instance = sdg.schemas.SchemaInputSdmxMsd(**params)

    return schema_instance<|MERGE_RESOLUTION|>--- conflicted
+++ resolved
@@ -44,11 +44,8 @@
                    inputs=None, alter_data=None, alter_meta=None, indicator_options=None,
                    docs_branding='Build docs', docs_intro='', docs_indicator_url=None,
                    docs_subfolder=None, indicator_downloads=None, docs_baseurl='',
-<<<<<<< HEAD
+                   docs_extra_disaggregations=None, docs_translate_disaggregations=False,
                    reporting_status_types=None):
-=======
-                   docs_extra_disaggregations=None, docs_translate_disaggregations=False):
->>>>>>> e9ae35c0
     """Read each input file and edge file and write out json.
 
     Args:
