"""
Historically this library has mainly served to create builds for the Open SDG
platform. Consequently it has functions dedicated to this purpose. While in
theory the library is more general-purpose, it remains primarily used by the
Open SDG platform. So these helper functions are here to provide the
functionality of the following legacy functions that were specific to Open SDG:
* build_data
* check_all_csv
* check_all_meta
"""

import os
import inspect
import importlib
import sdg
import yaml


def open_sdg_config(config_file, defaults):
    """Look for a YAML config file with Open SDG options.

    Args:
        config_file: str. Path to the YAML config file.
        defaults: dict. Set of options to default to.

    Returns:
        Dict of options.
    """
    options = {}
    try:
        with open(config_file) as file:
            options = yaml.load(file, Loader=yaml.FullLoader)
    except FileNotFoundError:
        print('Config file not found, using defaults.')
        pass

    defaults.update(options)
    return defaults


def open_sdg_build(src_dir='', site_dir='_site', schema_file='_prose.yml',
                   languages=None, translations=None, map_layers=None,
                   reporting_status_extra_fields=None, config='open_sdg_config.yml',
                   inputs=None, alter_data=None, alter_meta=None, indicator_options=None,
                   docs_branding='Build docs', docs_intro='', docs_indicator_url=None,
                   docs_subfolder=None, indicator_downloads=None, docs_baseurl='',
                   docs_extra_disaggregations=None, docs_translate_disaggregations=False,
<<<<<<< HEAD
                   logging=None):
=======
                   indicator_export_filename='all_indicators'):
>>>>>>> c138e602
    """Read each input file and edge file and write out json.

    Args:
        Each argument is optional. The defaults above will be used if omitted.

        src_dir: str. Directory root for the project where data and meta data
            folders are
        site_dir: str. Directory to build the site to
        schema_file: str. Location of schema file relative to src_dir
        languages: list. A list of language codes, for translated builds
        translations: list. A list of dicts describing instances of TranslationInputBase
        map_layers: list. A list of dicts describing geojson to process
        reporting_status_extra_fields: list. A list of extra fields to generate
          reporting stats for.
        config: str. Path to a YAML config file that overrides other parameters
        inputs: list. A list of dicts describing instances of InputBase
        alter_data: function. A callback function that alters a data Dataframe
        alter_meta: function. A callback function that alters a metadata dictionary
        indicator_options: Dict. Options to pass into each indicator.
        docs_branding: string. A heading for all documentation pages
        docs_intro: string. An introduction for the documentation homepage
        docs_indicator_url: string. A pattern for indicator URLs on the site repo
        docs_subfolder: string. A subfolder in which to put the documentation pages
        docs_baseurl: string. A baseurl to put at the beginning of all absolute links
        indicator_downloads: list. A list of dicts describing calls to the
            write_downloads() method of IndicatorDownloadService
        docs_extra_disaggregations: list. An optional list of extra columns
            that would not otherwise be included in the disaggregation report
        docs_translate_disaggregations: boolean. Whether to provide translated columns
            in the disaggregation report
<<<<<<< HEAD
        logging : list or None. The types of logs to print, including 'warn' and 'debug'.
=======
        indicator_export_filename: string. Filename without extension for zip file
>>>>>>> c138e602

    Returns:
        Boolean status of file writes
    """
    if map_layers is None:
        map_layers = []
    if inputs is None:
        inputs = open_sdg_input_defaults()
    if translations is None:
        translations = open_sdg_translation_defaults()
    if indicator_options is None:
        indicator_options = open_sdg_indicator_options_defaults()
    if logging is None:
        logging = ['warnings']

    status = True

    # Build a dict of options for open_sdg_prep().
    defaults = {
        'src_dir': src_dir,
        'site_dir': site_dir,
        'schema_file': schema_file,
        'languages': languages,
        'translations': translations,
        'map_layers': map_layers,
        'reporting_status_extra_fields': reporting_status_extra_fields,
        'inputs': inputs,
        'docs_branding': docs_branding,
        'docs_intro': docs_intro,
        'docs_indicator_url': docs_indicator_url,
        'docs_subfolder': docs_subfolder,
        'docs_baseurl': docs_baseurl,
        'docs_translate_disaggregations': docs_translate_disaggregations,
        'indicator_options': indicator_options,
        'indicator_downloads': indicator_downloads,
        'docs_extra_disaggregations': docs_extra_disaggregations,
<<<<<<< HEAD
        'logging': logging,
=======
        'indicator_export_filename': indicator_export_filename,
>>>>>>> c138e602
    }
    # Allow for a config file to update these.
    options = open_sdg_config(config, defaults)

    # Convert the translations.
    options['translations'] = open_sdg_translations_from_options(options)

    # Pass along our data/meta alterations.
    options['alter_data'] = alter_data
    options['alter_meta'] = alter_meta

    # Convert the indicator options.
    options['indicator_options'] = open_sdg_indicator_options_from_dict(options['indicator_options'])

    # Prepare the outputs.
    outputs = open_sdg_prep(options)

    for output in outputs:
        if options['languages'] and output_is_translatable(output):
            # If languages were provide, perform a translated build.
            status = status & output.execute_per_language(options['languages'])
            # Also provide an untranslated build.
            status = status & output.execute('untranslated')
        else:
            # Otherwise perform an untranslated build.
            status = status & output.execute()

    # Output the documentation pages.
    documentation_service = sdg.OutputDocumentationService(outputs,
        folder=options['site_dir'],
        subfolder=options['docs_subfolder'],
        branding=options['docs_branding'],
        intro=options['docs_intro'],
        languages=options['languages'],
        translations=options['translations'],
        indicator_url=options['docs_indicator_url'],
        baseurl=options['docs_baseurl'],
        extra_disaggregations=options['docs_extra_disaggregations'],
        translate_disaggregations=options['docs_translate_disaggregations'],
        logging=logging,
    )
    documentation_service.generate_documentation()

    return status


def open_sdg_indicator_options_defaults():
    return {
        'non_disaggregation_columns': [
            'Year',
            'Units',
            'Series',
            'Value',
            'GeoCode',
            'Observation status',
            'Unit multiplier',
            'Unit measure'
        ]
    }


def open_sdg_indicator_options_from_dict(options):
    options_obj = sdg.IndicatorOptions()
    for column in options['non_disaggregation_columns']:
        options_obj.add_non_disaggregation_columns(column)
    return options_obj


def open_sdg_check(src_dir='', schema_file='_prose.yml', config='open_sdg_config.yml',
        inputs=None, alter_data=None, alter_meta=None, indicator_options=None,
        logging=None):
    """Run validation checks for all indicators.

    This checks both *.csv (data) and *.md (metadata) files.

    Args:
        Each argument is optional. The defaults above will be used if omitted.

        src_dir: str. Directory root for the project where data and meta data
            folders are
        schema_file: Location of schema file relative to src_dir
        config: str. Path to a YAML config file that overrides other parameters
        alter_data: function. A callback function that alters a data Dataframe
        alter_meta: function. A callback function that alters a metadata dictionary
        logging: Noneor list. Type of logs to print, including 'warn' and 'debug'

    Returns:
        boolean: True if the check was successful, False if not.
    """
    if inputs is None:
        inputs = open_sdg_input_defaults()
    if indicator_options is None:
        indicator_options = open_sdg_indicator_options_defaults()

    # Build a dict of options for open_sdg_prep().
    defaults = {
        'src_dir': src_dir,
        'site_dir': '_site',
        'schema_file': schema_file,
        'map_layers': [],
        'inputs': inputs,
        'translations': [],
        'indicator_options': indicator_options,
        'indicator_downloads': None,
<<<<<<< HEAD
        'logging': logging,
=======
        'indicator_export_filename': None,
>>>>>>> c138e602
    }
    # Allow for a config file to update these.
    options = open_sdg_config(config, defaults)

    # Convert the translations.
    options['translations'] = open_sdg_translations_from_options(options)

    # Pass along our data/meta alterations.
    options['alter_data'] = alter_data
    options['alter_meta'] = alter_meta

    # Convert the indicator options.
    options['indicator_options'] = open_sdg_indicator_options_from_dict(options['indicator_options'])

    # Prepare and validate the output.
    outputs = open_sdg_prep(options)

    status = True
    for output in outputs:
        status = status & output.validate()

    return status


def open_sdg_prep(options):
    """Prepare Open SDG output for validation and builds.

    Args:
        options: Dict of options.

    Returns:
        List of the prepared OutputBase objects.
    """

    # Set defaults for the mutable parameters.
    if 'languages' in options and options['languages'] is None:
        options['languages'] = []

    # Combine the inputs into one list.
    inputs = [open_sdg_input_from_dict(input_dict, options) for input_dict in options['inputs']]

    # Do any data/metadata alterations.
    if callable(options['alter_data']):
        for input in inputs:
            input.add_data_alteration(options['alter_data'])
    if callable(options['alter_meta']):
        for input in inputs:
            input.add_meta_alteration(options['alter_meta'])

    # Use a Prose.io file for the metadata schema.
    schema_path = os.path.join(options['src_dir'], options['schema_file'])
    schema = sdg.schemas.SchemaInputOpenSdg(schema_path=schema_path, logging=options['logging'])

    # Indicate any extra fields for the reporting stats, if needed.
    reporting_status_extra_fields = []
    if 'reporting_status_extra_fields' in options:
        reporting_status_extra_fields = options['reporting_status_extra_fields']

    # Create an "output" from these inputs/schema/translations, for Open SDG output.
    opensdg_output = sdg.outputs.OutputOpenSdg(
        inputs=inputs,
        schema=schema,
        output_folder=options['site_dir'],
        translations=options['translations'],
        reporting_status_extra_fields=reporting_status_extra_fields,
        indicator_options=options['indicator_options'],
        indicator_downloads=options['indicator_downloads'],
<<<<<<< HEAD
        logging=options['logging'])
=======
        indicator_export_filename=options['indicator_export_filename'])
>>>>>>> c138e602

    outputs = [opensdg_output]

    # If there are any map layers, create some OutputGeoJson objects.
    for map_layer in options['map_layers']:
        geojson_kwargs = {
            'inputs': inputs,
            'schema': schema,
            'output_folder': options['site_dir'],
            'translations': options['translations'],
            'indicator_options': options['indicator_options'],
            'logging': options['logging'],
        }
        for key in map_layer:
            geojson_kwargs[key] = map_layer[key]
        # If the geojson_file parameter is not remote, make sure it uses src_dir.
        if not geojson_kwargs['geojson_file'].startswith('http'):
            geojson_file = os.path.join(options['src_dir'], geojson_kwargs['geojson_file'])
            geojson_kwargs['geojson_file'] = geojson_file
        # Create the output.
        outputs.append(sdg.outputs.OutputGeoJson(**geojson_kwargs))

    # Add SDMX output if configured.
    if 'sdmx_output' in options and 'dsd' in options['sdmx_output']:
        outputs.append(sdg.outputs.OutputSdmxMl(
            inputs=inputs,
            schema=schema,
            output_folder=options['site_dir'],
            translations=options['translations'],
            indicator_options=options['indicator_options'],
            **options['sdmx_output']
        ))

    return outputs


def open_sdg_input_defaults():
    return [
        {
            'class': 'InputCsvData',
            'path_pattern': os.path.join('data', '*-*.csv')
        },
        {
            'class': 'InputYamlMdMeta',
            'path_pattern': os.path.join('meta', '*-*.md'),
            'git': True,
            'git_data_dir': 'data',
        }
    ]


def open_sdg_input_from_dict(params, options):
    if 'class' not in params:
        raise KeyError("Each 'input' must have a 'class'.")
    input_class = params['class']

    allowed = [
        'InputCkan',
        'InputCsvData',
        'InputCsvMeta',
        'InputSdmxJson',
        'InputSdmxMl_Structure',
        'InputSdmxMl_StructureSpecific',
        'InputYamlMdMeta',
        'InputSdmxMl_Multiple',
        'InputExcelMeta',
        'InputYamlMeta',
    ]
    if input_class not in allowed:
        raise KeyError("Input class '%s' is not one of: %s." % (input_class, ', '.join(allowed)))

    # We no longer need the "class" param.
    del params['class']

    # For "path_pattern" we need to prepend our src_dir.
    if 'path_pattern' in params:
        params['path_pattern'] = os.path.join(options['src_dir'], params['path_pattern'])

    params['logging'] = options['logging']

    input_instance = None
    if input_class == 'InputCkan':
        input_instance = sdg.inputs.InputCkan(**params)
    elif input_class == 'InputCsvData':
        input_instance = sdg.inputs.InputCsvData(**params)
    elif input_class == 'InputCsvMeta':
        input_instance = sdg.inputs.InputCsvMeta(**params)
    elif input_class == 'InputSdmxJson':
        input_instance = sdg.inputs.InputSdmxJson(**params)
    elif input_class == 'InputSdmxMl_Structure':
        input_instance = sdg.inputs.InputSdmxMl_Structure(**params)
    elif input_class == 'InputSdmxMl_StructureSpecific':
        input_instance = sdg.inputs.InputSdmxMl_StructureSpecific(**params)
    elif input_class == 'InputYamlMdMeta':
        input_instance = sdg.inputs.InputYamlMdMeta(**params)
    elif input_class == 'InputSdmxMl_Multiple':
        input_instance = sdg.inputs.InputSdmxMl_Multiple(**params)
    elif input_class == 'InputExcelMeta':
        input_instance = sdg.inputs.InputExcelMeta(**params)
    elif input_class == 'InputYamlMeta':
        input_instance = sdg.inputs.InputYamlMeta(**params)

    return input_instance


def open_sdg_translation_defaults():
    return [
        {
            'class': 'TranslationInputSdgTranslations',
            'source': 'https://github.com/open-sdg/sdg-translations.git',
            'tag': 'master',
        },
        {
            'class': 'TranslationInputYaml',
            'source': 'translations',
        }
    ]


def open_sdg_translations_from_options(options):
    return [open_sdg_translation_from_dict(t_dict, options) for t_dict in options['translations']]


def open_sdg_translation_from_dict(params, options):

    if 'class' not in params:
        raise KeyError("Each 'translation' must have a 'class'.")
    translation_class = params['class']

    allowed = [
        'TranslationInputCsv',
        'TranslationInputSdgTranslations',
        'TranslationInputSdmx',
        'TranslationInputYaml',
    ]
    if translation_class not in allowed:
        raise KeyError("Translation class '%s' is not one of: %s." % (translation_class, ', '.join(allowed)))

    # We no longer need the "class" param.
    del params['class']

    params['logging'] = options['logging']

    # For "source" in TranslationInputYaml/Csv we need to prepend our src_dir.
    if translation_class == 'TranslationInputCsv' or translation_class == 'TranslationInputYaml':
        if 'source' in params:
            params['source'] = os.path.join(options['src_dir'], params['source'])

    translation_instance = None
    if translation_class == 'TranslationInputCsv':
        translation_instance = sdg.translations.TranslationInputCsv(**params)
    elif translation_class == 'TranslationInputSdgTranslations':
        translation_instance = sdg.translations.TranslationInputSdgTranslations(**params)
    elif translation_class == 'TranslationInputSdmx':
        translation_instance = sdg.translations.TranslationInputSdmx(**params)
    elif translation_class == 'TranslationInputYaml':
        translation_instance = sdg.translations.TranslationInputYaml(**params)

    return translation_instance


def output_is_translatable(output):
    # Some types of output should never be translated.
    if isinstance(output, sdg.outputs.OutputSdmxMl):
        return False
    else:
        return True<|MERGE_RESOLUTION|>--- conflicted
+++ resolved
@@ -45,11 +45,7 @@
                    docs_branding='Build docs', docs_intro='', docs_indicator_url=None,
                    docs_subfolder=None, indicator_downloads=None, docs_baseurl='',
                    docs_extra_disaggregations=None, docs_translate_disaggregations=False,
-<<<<<<< HEAD
-                   logging=None):
-=======
-                   indicator_export_filename='all_indicators'):
->>>>>>> c138e602
+                   logging=None, indicator_export_filename='all_indicators'):
     """Read each input file and edge file and write out json.
 
     Args:
@@ -80,11 +76,8 @@
             that would not otherwise be included in the disaggregation report
         docs_translate_disaggregations: boolean. Whether to provide translated columns
             in the disaggregation report
-<<<<<<< HEAD
         logging : list or None. The types of logs to print, including 'warn' and 'debug'.
-=======
         indicator_export_filename: string. Filename without extension for zip file
->>>>>>> c138e602
 
     Returns:
         Boolean status of file writes
@@ -121,11 +114,8 @@
         'indicator_options': indicator_options,
         'indicator_downloads': indicator_downloads,
         'docs_extra_disaggregations': docs_extra_disaggregations,
-<<<<<<< HEAD
         'logging': logging,
-=======
         'indicator_export_filename': indicator_export_filename,
->>>>>>> c138e602
     }
     # Allow for a config file to update these.
     options = open_sdg_config(config, defaults)
@@ -230,11 +220,8 @@
         'translations': [],
         'indicator_options': indicator_options,
         'indicator_downloads': None,
-<<<<<<< HEAD
         'logging': logging,
-=======
         'indicator_export_filename': None,
->>>>>>> c138e602
     }
     # Allow for a config file to update these.
     options = open_sdg_config(config, defaults)
@@ -302,11 +289,8 @@
         reporting_status_extra_fields=reporting_status_extra_fields,
         indicator_options=options['indicator_options'],
         indicator_downloads=options['indicator_downloads'],
-<<<<<<< HEAD
         logging=options['logging'])
-=======
         indicator_export_filename=options['indicator_export_filename'])
->>>>>>> c138e602
 
     outputs = [opensdg_output]
 
