--- conflicted
+++ resolved
@@ -45,11 +45,7 @@
                    docs_branding='Build docs', docs_intro='', docs_indicator_url=None,
                    docs_subfolder=None, indicator_downloads=None, docs_baseurl='',
                    docs_extra_disaggregations=None, docs_translate_disaggregations=False,
-<<<<<<< HEAD
-                   reporting_status_types=None):
-=======
-                   indicator_export_filename='all_indicators'):
->>>>>>> c138e602
+                   reporting_status_types=None, indicator_export_filename='all_indicators'):
     """Read each input file and edge file and write out json.
 
     Args:
@@ -466,7 +462,6 @@
     return translation_instance
 
 
-<<<<<<< HEAD
 def open_sdg_schema_defaults(schema_file='_prose.yml'):
     return [
         {
@@ -508,11 +503,11 @@
         schema_instance = sdg.schemas.SchemaInputSdmxMsd(**params)
 
     return schema_instance
-=======
+
+
 def output_is_translatable(output):
     # Some types of output should never be translated.
     if isinstance(output, sdg.outputs.OutputSdmxMl):
         return False
     else:
-        return True
->>>>>>> c138e602
+        return True