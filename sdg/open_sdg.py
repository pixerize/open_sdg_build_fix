--- conflicted
+++ resolved
@@ -45,11 +45,8 @@
                    docs_branding='Build docs', docs_intro='', docs_indicator_url=None,
                    docs_subfolder=None, indicator_downloads=None, docs_baseurl='',
                    docs_extra_disaggregations=None, docs_translate_disaggregations=False,
-<<<<<<< HEAD
-                   datapackage=None, csvw=None, data_schema=None):
-=======
+                   datapackage=None, csvw=None, data_schema=None,
                    indicator_export_filename='all_indicators'):
->>>>>>> c138e602
     """Read each input file and edge file and write out json.
 
     Args:
@@ -80,13 +77,10 @@
             that would not otherwise be included in the disaggregation report
         docs_translate_disaggregations: boolean. Whether to provide translated columns
             in the disaggregation report
-<<<<<<< HEAD
         datapackage: dict. Dict describing an instance of OutputDataPackage
         csvw: dict. Dict describing an instance of OutputCsvw
         data_schema: Dict describing an instance of DataSchemaInputBase subclass
-=======
         indicator_export_filename: string. Filename without extension for zip file
->>>>>>> c138e602
 
     Returns:
         Boolean status of file writes
@@ -121,13 +115,10 @@
         'indicator_options': indicator_options,
         'indicator_downloads': indicator_downloads,
         'docs_extra_disaggregations': docs_extra_disaggregations,
-<<<<<<< HEAD
         'datapackage': datapackage,
         'csvw': csvw,
         'data_schema': data_schema,
-=======
         'indicator_export_filename': indicator_export_filename,
->>>>>>> c138e602
     }
     # Allow for a config file to update these.
     options = open_sdg_config(config, defaults)
@@ -237,13 +228,10 @@
         'translations': [],
         'indicator_options': indicator_options,
         'indicator_downloads': None,
-<<<<<<< HEAD
         'datapackage': None,
         'csvw': None,
         'data_schema': data_schema,
-=======
         'indicator_export_filename': None,
->>>>>>> c138e602
     }
     # Allow for a config file to update these.
     options = open_sdg_config(config, defaults)
@@ -333,7 +321,6 @@
         # Create the output.
         outputs.append(sdg.outputs.OutputGeoJson(**geojson_kwargs))
 
-<<<<<<< HEAD
     data_schema = None
     if options['data_schema'] is not None:
         data_schema = open_sdg_data_schema_from_dict(options['data_schema'], options)
@@ -354,26 +341,26 @@
     if options['csvw'] is not None:
         csvw_params = options['csvw'] if options['csvw'] != True else {}
         outputs.append(sdg.outputs.OutputCsvw(
-=======
-    # Add SDMX output if configured.
-    if 'sdmx_output' in options and 'dsd' in options['sdmx_output']:
-        outputs.append(sdg.outputs.OutputSdmxMl(
->>>>>>> c138e602
             inputs=inputs,
             schema=schema,
             output_folder=options['site_dir'],
             translations=options['translations'],
             indicator_options=options['indicator_options'],
-<<<<<<< HEAD
             data_schema=data_schema,
-            **datapackage_params,
             **csvw_params,
         ))
-=======
+
+    # Add SDMX output if configured.
+    if 'sdmx_output' in options and 'dsd' in options['sdmx_output']:
+        outputs.append(sdg.outputs.OutputSdmxMl(
+            inputs=inputs,
+            schema=schema,
+            output_folder=options['site_dir'],
+            translations=options['translations'],
+            indicator_options=options['indicator_options'],
             **options['sdmx_output']
         ))
 
->>>>>>> c138e602
     return outputs
 
 
