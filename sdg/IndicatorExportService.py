--- conflicted
+++ resolved
@@ -5,13 +5,8 @@
 import humanize
 from sdg.Loggable import Loggable
 
-<<<<<<< HEAD
 class IndicatorExportService(Loggable):
-    def __init__(self, site_directory, indicators, logging=None):
-=======
-class IndicatorExportService:
-    def __init__(self, site_directory, indicators, filename='all_indicators'):
->>>>>>> c138e602
+    def __init__(self, site_directory, indicators, logging=None, filename='all_indicators'):
         """Constructor for IndicatorExportService.
 
         Parameters
