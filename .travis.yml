language: python
python:
<<<<<<< HEAD
  - "3.6"
=======
>>>>>>> c138e602
  - "3.7"
# command to install dependencies
install:
  - pip install -r requirements.txt
  - python setup.py install
# command to run tests
script:
  - pytest # or py.test for Python versions 3.5 and below<|MERGE_RESOLUTION|>--- conflicted
+++ resolved
@@ -1,9 +1,5 @@
 language: python
 python:
-<<<<<<< HEAD
-  - "3.6"
-=======
->>>>>>> c138e602
   - "3.7"
 # command to install dependencies
 install:
