--- conflicted
+++ resolved
@@ -1,9 +1,5 @@
 language: python
 python:
-<<<<<<< HEAD
-  - "3.6"
-=======
->>>>>>> dc429c87
   - "3.7"
 # command to install dependencies
 install:
